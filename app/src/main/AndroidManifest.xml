--- conflicted
+++ resolved
@@ -34,18 +34,16 @@
             </intent-filter>
         </service>
 
-<<<<<<< HEAD
         <receiver android:name=".receiver.BootCompleteReceiver">
             <intent-filter>
                 <action android:name="android.intent.action.BOOT_COMPLETED" />
                 <action android:name="android.intent.action.QUICKBOOT_POWERON" />
             </intent-filter>
         </receiver>
-=======
+
         <service
             android:name="io.bluetrace.opentrace.services.BluetoothMonitoringService"
             android:foregroundServiceType="location" />
->>>>>>> 7face19b
 
         <activity android:name=".ui.MainActivity">
             <intent-filter>
