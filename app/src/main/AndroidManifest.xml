--- conflicted
+++ resolved
@@ -56,16 +56,9 @@
                 <category android:name="android.intent.category.LAUNCHER" />
             </intent-filter>
         </activity>
-<<<<<<< HEAD
-=======
-
-        <activity
-            android:name="io.bluetrace.opentrace.onboarding.OnboardingActivity" />
 
         <activity
             android:name="io.bluetrace.opentrace.permissions.RequestFileWritePermission" />
-
->>>>>>> 6f746f8b
     </application>
 
 </manifest>