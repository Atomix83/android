package pl.gov.mc.protegosafe.ui

import android.app.NotificationChannel
import android.app.NotificationManager
import android.content.Context
import android.content.Intent
import android.os.Build
import android.os.Bundle
import androidx.appcompat.app.AppCompatActivity
import androidx.databinding.DataBindingUtil
<<<<<<< HEAD
import io.bluetrace.opentrace.Preference
import org.koin.android.ext.android.inject
=======
>>>>>>> a21b6f20
import org.koin.androidx.viewmodel.ext.android.viewModel
import pl.gov.mc.protegosafe.Consts
import pl.gov.mc.protegosafe.R
import pl.gov.mc.protegosafe.databinding.ActivityMainBinding
import pl.gov.mc.protegosafe.domain.usecase.StartBLEMonitoringServiceUseCase
import timber.log.Timber

class MainActivity : AppCompatActivity() {

    private val vm: MainViewModel by viewModel()
<<<<<<< HEAD
    private val startBLEMonitoringServiceUseCase: StartBLEMonitoringServiceUseCase by inject()
=======
    private lateinit var binding: ActivityMainBinding
>>>>>>> a21b6f20

    override fun onCreate(savedInstanceState: Bundle?) {
        super.onCreate(savedInstanceState)
        binding = DataBindingUtil.setContentView(this, R.layout.activity_main)
        binding.vm = vm
        binding.lifecycleOwner = this

        saveNotificationData(intent)
        createNotificationChannel()
<<<<<<< HEAD

        //Temporary onboarding: TODO: get rid of it when whe have own onboarding
        if (!Preference.isOnBoarded(this)) {
            val myIntent = Intent(
                this,
                Class.forName("io.bluetrace.opentrace.onboarding.OnboardingActivity")
            )
            startActivity(myIntent)
        } else {
            startBLEMonitoringServiceUseCase.execute()
        }
=======
>>>>>>> a21b6f20
    }

    override fun onNewIntent(intent: Intent?) {
        super.onNewIntent(intent)
        saveNotificationData(intent)
    }

    private fun saveNotificationData(intent: Intent?) {
        intent?.getStringExtra(Consts.NOTIFICATION_EXTRA_DATA)?.let {
            vm.onNotificationDataReceived(it)
        }
    }

    private fun createNotificationChannel() {
        if (Build.VERSION.SDK_INT >= Build.VERSION_CODES.O) {
            val serviceChannel = NotificationChannel(
                Consts.NOTIFICATION_CHANNEL_ID,
                getString(R.string.notification_channel_name),
                NotificationManager.IMPORTANCE_HIGH
            ).apply {
                enableVibration(false)
                enableLights(false)
            }
            (getSystemService(Context.NOTIFICATION_SERVICE) as? NotificationManager?)?.let {
                it.createNotificationChannel(serviceChannel)
                Timber.d("createNotificationChannel: ${serviceChannel.id}")
            }
        }
    }

    //TODO add permissions and battery optimizations and check ble support
}<|MERGE_RESOLUTION|>--- conflicted
+++ resolved
@@ -8,11 +8,6 @@
 import android.os.Bundle
 import androidx.appcompat.app.AppCompatActivity
 import androidx.databinding.DataBindingUtil
-<<<<<<< HEAD
-import io.bluetrace.opentrace.Preference
-import org.koin.android.ext.android.inject
-=======
->>>>>>> a21b6f20
 import org.koin.androidx.viewmodel.ext.android.viewModel
 import pl.gov.mc.protegosafe.Consts
 import pl.gov.mc.protegosafe.R
@@ -23,11 +18,7 @@
 class MainActivity : AppCompatActivity() {
 
     private val vm: MainViewModel by viewModel()
-<<<<<<< HEAD
-    private val startBLEMonitoringServiceUseCase: StartBLEMonitoringServiceUseCase by inject()
-=======
     private lateinit var binding: ActivityMainBinding
->>>>>>> a21b6f20
 
     override fun onCreate(savedInstanceState: Bundle?) {
         super.onCreate(savedInstanceState)
@@ -37,20 +28,6 @@
 
         saveNotificationData(intent)
         createNotificationChannel()
-<<<<<<< HEAD
-
-        //Temporary onboarding: TODO: get rid of it when whe have own onboarding
-        if (!Preference.isOnBoarded(this)) {
-            val myIntent = Intent(
-                this,
-                Class.forName("io.bluetrace.opentrace.onboarding.OnboardingActivity")
-            )
-            startActivity(myIntent)
-        } else {
-            startBLEMonitoringServiceUseCase.execute()
-        }
-=======
->>>>>>> a21b6f20
     }
 
     override fun onNewIntent(intent: Intent?) {
