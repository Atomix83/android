--- conflicted
+++ resolved
@@ -33,7 +33,6 @@
         saveNotificationData(intent)
         createNotificationChannel()
 
-<<<<<<< HEAD
         //Temporary onboarding: TODO: get rid of it when whe have own onboarding
         if (!Preference.isOnBoarded(this)) {
             val myIntent = Intent(
@@ -42,12 +41,6 @@
             )
             startActivity(myIntent)
         }
-=======
-        //TODO: below code is just to test starting OpenTrace service, we should used in right place through use case
-        Timber.d("Starting OpenTrace")
-
-        openTraceWrapper.startService().subscribe()
->>>>>>> 7face19b
     }
 
     override fun onNewIntent(intent: Intent?) {
