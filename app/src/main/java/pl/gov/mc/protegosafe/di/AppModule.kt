package pl.gov.mc.protegosafe.di

import com.google.android.play.core.appupdate.AppUpdateManager
import com.google.android.play.core.appupdate.AppUpdateManagerFactory
import io.realm.Realm
import org.koin.android.ext.koin.androidContext
import org.koin.androidx.viewmodel.dsl.viewModel
import org.koin.dsl.module
import pl.gov.mc.protegosafe.domain.PushNotifier
import pl.gov.mc.protegosafe.domain.executor.PostExecutionThread
import pl.gov.mc.protegosafe.domain.usecase.ChangeServiceStatusUseCase
import pl.gov.mc.protegosafe.domain.usecase.PrepareMigrationIfRequiredUseCase
import pl.gov.mc.protegosafe.domain.usecase.CheckDeviceRootedUseCase
import pl.gov.mc.protegosafe.domain.usecase.ClearExposureNotificationDataUseCase
import pl.gov.mc.protegosafe.domain.usecase.ComposeAppLifecycleStateBrideDataUseCase
import pl.gov.mc.protegosafe.domain.usecase.GetAnalyzeResultUseCase
import pl.gov.mc.protegosafe.domain.usecase.GetExposureInformationUseCase
import pl.gov.mc.protegosafe.domain.usecase.GetMigrationUrlUseCase
import pl.gov.mc.protegosafe.domain.usecase.GetNotificationDataAndClearUseCase
import pl.gov.mc.protegosafe.domain.usecase.GetSafetyNetAttestationTokenUseCase
import pl.gov.mc.protegosafe.domain.usecase.GetServicesStatusUseCase
import pl.gov.mc.protegosafe.domain.usecase.OnGetBridgeDataUseCase
import pl.gov.mc.protegosafe.domain.usecase.OnPushNotificationUseCase
import pl.gov.mc.protegosafe.domain.usecase.OnSetBridgeDataUseCase
import pl.gov.mc.protegosafe.domain.usecase.ProcessPendingActivityResultUseCase
import pl.gov.mc.protegosafe.domain.usecase.ProvideDiagnosisKeysUseCase
import pl.gov.mc.protegosafe.domain.usecase.SaveMatchedTokenUseCase
import pl.gov.mc.protegosafe.domain.usecase.SaveNotificationDataUseCase
import pl.gov.mc.protegosafe.domain.usecase.SaveTriageCompletedUseCase
import pl.gov.mc.protegosafe.domain.usecase.StartExposureNotificationUseCase
import pl.gov.mc.protegosafe.domain.usecase.StopExposureNotificationUseCase
import pl.gov.mc.protegosafe.domain.usecase.StorePendingActivityResultUseCase
import pl.gov.mc.protegosafe.domain.usecase.UploadTemporaryExposureKeysUseCase
import pl.gov.mc.protegosafe.domain.usecase.UploadTemporaryExposureKeysWithCachedPayloadUseCase
import pl.gov.mc.protegosafe.ui.MainViewModel
import pl.gov.mc.protegosafe.ui.common.PushNotifierImpl
import pl.gov.mc.protegosafe.ui.home.HomeViewModel
import pl.gov.mc.protegosafe.ui.home.WebUrlProvider

val appModule = module {
    factory<PushNotifier> { PushNotifierImpl(get()) }
    factory { WebUrlProvider(get()) }
    factory<PostExecutionThread> { pl.gov.mc.protegosafe.executor.PostExecutionThread() }
    factory { Realm.getDefaultInstance() }
    single<AppUpdateManager> { AppUpdateManagerFactory.create(androidContext()) }
}

val useCaseModule = module {
    factory { OnGetBridgeDataUseCase(get(), get(), get(), get()) }
    factory { OnSetBridgeDataUseCase(get(), get(), get(), get(), get()) }
    factory { OnPushNotificationUseCase(get(), get()) }
    factory { SaveNotificationDataUseCase(get()) }
    factory { GetNotificationDataAndClearUseCase(get()) }
    factory { StartExposureNotificationUseCase(get(), get(), get()) }
    factory { StopExposureNotificationUseCase(get(), get(), get()) }
    factory { GetServicesStatusUseCase(get()) }
    factory { ChangeServiceStatusUseCase(get(), get(), get()) }
    factory { ClearExposureNotificationDataUseCase(get(), get(), get()) }
    factory { ProvideDiagnosisKeysUseCase(get(), get(), get()) }
    factory { GetSafetyNetAttestationTokenUseCase(get(), get()) }
    factory {
        UploadTemporaryExposureKeysUseCase(get(), get(), get(), get(), get(), get(), get(), get())
    }
    factory { UploadTemporaryExposureKeysWithCachedPayloadUseCase(get(), get(), get()) }
    factory { SaveTriageCompletedUseCase(get()) }
    factory { ComposeAppLifecycleStateBrideDataUseCase(get()) }
    factory { SaveMatchedTokenUseCase(get(), get()) }
    factory { StorePendingActivityResultUseCase(get(), get()) }
    factory { ProcessPendingActivityResultUseCase(get(), get()) }
    factory { GetExposureInformationUseCase(get(), get()) }
<<<<<<< HEAD
    factory { GetAnalyzeResultUseCase(get(), get(), get()) }
    factory { CheckDeviceRootedUseCase(get(), get(), get(), get()) }
=======
    factory { GetAnalyzeResultUseCase(get(), get(), get(), get()) }
    factory { CheckDeviceRootedUseCase(get(), get(), get()) }
    factory { PrepareMigrationIfRequiredUseCase(get(), get()) }
    factory { GetMigrationUrlUseCase(get()) }
>>>>>>> 2c6c31e5
}

val viewModelModule = module {
    viewModel { MainViewModel(get(), get(), get()) }
    viewModel {
        HomeViewModel(get(), get(), get(), get(), get(), get(), get(), get(), get())
    }
}<|MERGE_RESOLUTION|>--- conflicted
+++ resolved
@@ -68,15 +68,10 @@
     factory { StorePendingActivityResultUseCase(get(), get()) }
     factory { ProcessPendingActivityResultUseCase(get(), get()) }
     factory { GetExposureInformationUseCase(get(), get()) }
-<<<<<<< HEAD
-    factory { GetAnalyzeResultUseCase(get(), get(), get()) }
+    factory { GetAnalyzeResultUseCase(get(), get(), get(), get()) }
     factory { CheckDeviceRootedUseCase(get(), get(), get(), get()) }
-=======
-    factory { GetAnalyzeResultUseCase(get(), get(), get(), get()) }
-    factory { CheckDeviceRootedUseCase(get(), get(), get()) }
     factory { PrepareMigrationIfRequiredUseCase(get(), get()) }
     factory { GetMigrationUrlUseCase(get()) }
->>>>>>> 2c6c31e5
 }
 
 val viewModelModule = module {
