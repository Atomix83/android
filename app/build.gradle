--- conflicted
+++ resolved
@@ -118,13 +118,10 @@
     //Firebase
     implementation 'com.google.firebase:firebase-core:17.3.0'
     implementation 'com.google.firebase:firebase-messaging:20.1.5'
-<<<<<<< HEAD
-=======
     // Recommended: Add the Firebase SDK for Google Analytics.
     implementation 'com.google.firebase:firebase-analytics:17.3.0'
     implementation 'com.google.firebase:firebase-functions:19.0.2'
 
->>>>>>> 7face19b
     // Add the Firebase SDK for Crashlytics.
     implementation 'com.google.firebase:firebase-crashlytics:17.0.0-beta04'
 
@@ -151,11 +148,7 @@
     implementation project(path: ':data')
     implementation project(path: ":domain")
     implementation project(path: ":device")
-<<<<<<< HEAD
     //TODO: remove bluetrace dependency, added temporarly for some shortcuts in testing features:
     implementation project(path: ':opentrace')
 
-=======
-    implementation project(path: ':opentrace')
->>>>>>> 7face19b
 }